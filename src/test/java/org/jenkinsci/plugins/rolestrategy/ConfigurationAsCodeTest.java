--- conflicted
+++ resolved
@@ -149,7 +149,6 @@
   }
 
   @Test
-<<<<<<< HEAD
   @ConfiguredWithCode("Configuration-as-Code.yml")
   public void templatesAreProperlyRead() {
     AuthorizationStrategy s = jcwcRule.jenkins.getAuthorizationStrategy();
@@ -161,7 +160,9 @@
     assertThat(rbas.getRoleMap(RoleType.Project).getRole("#builder-team1").hasPermission(Item.BUILD), is(true));
     assertThat(rbas.getRoleMap(RoleType.Project).getRole("#admin-team1").getPattern().toString(), is("folder/.*"));
     assertThat(rbas.getRoleMap(RoleType.Project).getRole("#admin-team2").getPattern().toString(), is("folder2/.*"));
-=======
+  }
+
+  @Test
   @ConfiguredWithCode("Configuration-as-Code-no-permissions.yml")
   public void exportWithEmptyRole() throws Exception {
     ConfiguratorRegistry registry = ConfiguratorRegistry.get();
@@ -172,7 +173,5 @@
     String expected = toStringFromYamlFile(this, "Configuration-as-Code-no-permissions-export.yml");
 
     assertThat(exported, is(expected));
-
->>>>>>> e141973c
   }
 }