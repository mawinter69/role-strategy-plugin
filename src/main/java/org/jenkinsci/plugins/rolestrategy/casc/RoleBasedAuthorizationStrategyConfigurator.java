package org.jenkinsci.plugins.rolestrategy.casc;

<<<<<<< HEAD
import com.michelin.cio.hudson.plugins.rolestrategy.PermissionTemplate;
=======
import com.michelin.cio.hudson.plugins.rolestrategy.PermissionEntry;
>>>>>>> e141973c
import com.michelin.cio.hudson.plugins.rolestrategy.Role;
import com.michelin.cio.hudson.plugins.rolestrategy.RoleBasedAuthorizationStrategy;
import com.michelin.cio.hudson.plugins.rolestrategy.RoleTemplate;
import com.synopsys.arc.jenkins.plugins.rolestrategy.RoleType;
import edu.umd.cs.findbugs.annotations.CheckForNull;
import edu.umd.cs.findbugs.annotations.NonNull;
import hudson.Extension;
import io.jenkins.plugins.casc.Attribute;
import io.jenkins.plugins.casc.BaseConfigurator;
import io.jenkins.plugins.casc.ConfigurationContext;
import io.jenkins.plugins.casc.Configurator;
import io.jenkins.plugins.casc.ConfiguratorException;
import io.jenkins.plugins.casc.impl.attributes.MultivaluedAttribute;
import io.jenkins.plugins.casc.model.CNode;
import io.jenkins.plugins.casc.model.Mapping;
import java.util.Arrays;
import java.util.Collections;
import java.util.HashSet;
import java.util.List;
import java.util.Locale;
import java.util.Map;
import java.util.Set;
import java.util.SortedMap;
import java.util.TreeSet;
import java.util.function.Function;
import java.util.stream.Collectors;
import org.kohsuke.accmod.Restricted;
import org.kohsuke.accmod.restrictions.NoExternalUse;

/**
 * Provides the configuration logic for Role Strategy plugin.
 *
 * @author Oleg Nenashev
 * @since 2.11
 */
@Extension(optional = true, ordinal = 2)
@Restricted({NoExternalUse.class})
public class RoleBasedAuthorizationStrategyConfigurator extends BaseConfigurator<RoleBasedAuthorizationStrategy> {

  @Override
  @NonNull
  public String getName() {
    return "roleStrategy";
  }

  @Override
  public Class<RoleBasedAuthorizationStrategy> getTarget() {
    return RoleBasedAuthorizationStrategy.class;
  }

  @NonNull
  @Override
  public Class getImplementedAPI() {
    return GrantedRoles.class;
  }

  @Override
  protected RoleBasedAuthorizationStrategy instance(Mapping map, ConfigurationContext context) throws ConfiguratorException {
    final Configurator<GrantedRoles> c = context.lookupOrFail(GrantedRoles.class);
    final GrantedRoles roles = c.configure(map.remove("roles"), context);
    final Set<PermissionTemplate> permissionTemplates = getPermissionTemplates(map, context);
    final Set<RoleTemplate> roleTemplates = getRoleTemplates(map, context);

    return new RoleBasedAuthorizationStrategy(roles.toMap(), permissionTemplates, roleTemplates);
  }

  private static Set<PermissionTemplate> getPermissionTemplates(Mapping map, ConfigurationContext context) throws ConfiguratorException {
    final Configurator<PermissionTemplateDefinition> c = context.lookupOrFail(PermissionTemplateDefinition.class);
    Set<PermissionTemplate> permissionTemplates = new TreeSet<>();
    CNode sub = map.remove("permissionTemplates");
    if (sub != null) {
      for (CNode o : sub.asSequence()) {
        PermissionTemplateDefinition template = c.configure(o, context);
        permissionTemplates.add(template.getPermissionTemplate());
      }
    }
    return permissionTemplates;
  }

  private static Set<RoleTemplate> getRoleTemplates(Mapping map, ConfigurationContext context) throws ConfiguratorException {
    final Configurator<RoleTemplate> c = context.lookupOrFail(RoleTemplate.class);
    Set<RoleTemplate> roleTemplates = new TreeSet<>();
    CNode sub = map.remove("roleTemplates");
    if (sub != null) {
      for (CNode o : sub.asSequence()) {
        RoleTemplate template = c.configure(o, context);
        roleTemplates.add(template);
      }
    }
    return roleTemplates;
  }

  @Override
  protected void configure(Mapping config, RoleBasedAuthorizationStrategy instance, boolean dryrun,
                           ConfigurationContext context) throws ConfiguratorException {
    super.configure(config, instance, dryrun, context);

    if (!dryrun) {
      instance.validateConfig();
    }
  }

  @Override
  @NonNull
  public Set<Attribute<RoleBasedAuthorizationStrategy, ?>> describe() {
<<<<<<< HEAD
    return new HashSet<>(Arrays.asList(
            new Attribute<RoleBasedAuthorizationStrategy, GrantedRoles>("roles", GrantedRoles.class).getter(target -> {
              List<RoleDefinition> globalRoles = getRoleDefinitions(target.getGrantedRoles(RoleType.Global));
              List<RoleDefinition> agentRoles = getRoleDefinitions(target.getGrantedRoles(RoleType.Slave));
              List<RoleDefinition> projectRoles = getRoleDefinitions(target.getGrantedRoles(RoleType.Project));
              return new GrantedRoles(globalRoles, projectRoles, agentRoles);
            }),
            new MultivaluedAttribute<RoleBasedAuthorizationStrategy, PermissionTemplateDefinition>("permissionTemplates",
                PermissionTemplateDefinition.class).getter(target -> getPermissionTemplateDefinitions(target.getPermissionTemplates())),
            new MultivaluedAttribute<RoleBasedAuthorizationStrategy, RoleTemplate>("roleTemplates", RoleTemplate.class)
                .getter(target -> target.getRoleTemplates())
    ));
=======
    return Collections.singleton(
            new Attribute<RoleBasedAuthorizationStrategy, GrantedRoles>("roles", GrantedRoles.class).getter(target -> {
              List<RoleDefinition> globalRoles = getRoleDefinitions(target.getGrantedRolesEntries(RoleType.Global));
              List<RoleDefinition> agentRoles = getRoleDefinitions(target.getGrantedRolesEntries(RoleType.Slave));
              List<RoleDefinition> projectRoles = getRoleDefinitions(target.getGrantedRolesEntries(RoleType.Project));
              return new GrantedRoles(globalRoles, projectRoles, agentRoles);
            }));
>>>>>>> e141973c
  }

  @CheckForNull
  @Override
  public CNode describe(RoleBasedAuthorizationStrategy instance, ConfigurationContext context) throws Exception {
    return compare(instance, new RoleBasedAuthorizationStrategy(Collections.emptyMap()), context);
  }

<<<<<<< HEAD
  private List<PermissionTemplateDefinition> getPermissionTemplateDefinitions(Set<PermissionTemplate> permissionTemplates) {
    if (permissionTemplates == null) {
      return Collections.emptyList();
    }
    return permissionTemplates.stream().map(getPermissionTemplateDefinition()).collect(Collectors.toList());
  }

  private Function<PermissionTemplate, PermissionTemplateDefinition> getPermissionTemplateDefinition() {
    return permissionTemplate -> {
      List<String> permissions = permissionTemplate.getPermissions().stream()
              .map(permission -> permission.group.getId() + "/" + permission.name).collect(Collectors.toList());
      return new PermissionTemplateDefinition(permissionTemplate.getName(), permissions);
    };
  }

  private List<RoleDefinition> getRoleDefinitions(@CheckForNull SortedMap<Role, Set<String>> roleMap) {
=======
  private List<RoleDefinition> getRoleDefinitions(@CheckForNull SortedMap<Role, Set<PermissionEntry>> roleMap) {
>>>>>>> e141973c
    if (roleMap == null) {
      return Collections.emptyList();
    }
    return roleMap.entrySet().stream().map(getRoleDefinition()).collect(Collectors.toList());
  }

  private Function<Map.Entry<Role, Set<PermissionEntry>>, RoleDefinition> getRoleDefinition() {
    return roleSetEntry -> {
      Role role = roleSetEntry.getKey();
      List<String> permissions = role.getPermissions().stream()
<<<<<<< HEAD
          .map(permission -> permission.group.getId() + "/" + permission.name).collect(Collectors.toList());
      RoleDefinition rd = new RoleDefinition(role.getName(), role.getDescription(), role.getPattern().pattern(), permissions,
          roleSetEntry.getValue());
      rd.setGenerated(role.isGenerated());
      return rd;
=======
              .map(permission -> permission.group.title.toString(
                      Locale.US) + "/" + permission.name).collect(Collectors.toList());
      Set<RoleDefinition.RoleDefinitionEntry> roleDefinitionEntries = roleSetEntry.getValue().stream()
              .map(RoleDefinition.RoleDefinitionEntry::fromPermissionEntry)
              .collect(Collectors.toSet());
      final RoleDefinition roleDefinition = new RoleDefinition(role.getName(), role.getDescription(),
              role.getPattern().pattern(), permissions);
      roleDefinition.setEntries(roleDefinitionEntries);
      return roleDefinition;
>>>>>>> e141973c
    };
  }
}<|MERGE_RESOLUTION|>--- conflicted
+++ resolved
@@ -1,10 +1,7 @@
 package org.jenkinsci.plugins.rolestrategy.casc;
 
-<<<<<<< HEAD
+import com.michelin.cio.hudson.plugins.rolestrategy.PermissionEntry;
 import com.michelin.cio.hudson.plugins.rolestrategy.PermissionTemplate;
-=======
-import com.michelin.cio.hudson.plugins.rolestrategy.PermissionEntry;
->>>>>>> e141973c
 import com.michelin.cio.hudson.plugins.rolestrategy.Role;
 import com.michelin.cio.hudson.plugins.rolestrategy.RoleBasedAuthorizationStrategy;
 import com.michelin.cio.hudson.plugins.rolestrategy.RoleTemplate;
@@ -110,12 +107,11 @@
   @Override
   @NonNull
   public Set<Attribute<RoleBasedAuthorizationStrategy, ?>> describe() {
-<<<<<<< HEAD
     return new HashSet<>(Arrays.asList(
             new Attribute<RoleBasedAuthorizationStrategy, GrantedRoles>("roles", GrantedRoles.class).getter(target -> {
-              List<RoleDefinition> globalRoles = getRoleDefinitions(target.getGrantedRoles(RoleType.Global));
-              List<RoleDefinition> agentRoles = getRoleDefinitions(target.getGrantedRoles(RoleType.Slave));
-              List<RoleDefinition> projectRoles = getRoleDefinitions(target.getGrantedRoles(RoleType.Project));
+              List<RoleDefinition> globalRoles = getRoleDefinitions(target.getGrantedRolesEntries(RoleType.Global));
+              List<RoleDefinition> agentRoles = getRoleDefinitions(target.getGrantedRolesEntries(RoleType.Slave));
+              List<RoleDefinition> projectRoles = getRoleDefinitions(target.getGrantedRolesEntries(RoleType.Project));
               return new GrantedRoles(globalRoles, projectRoles, agentRoles);
             }),
             new MultivaluedAttribute<RoleBasedAuthorizationStrategy, PermissionTemplateDefinition>("permissionTemplates",
@@ -123,15 +119,6 @@
             new MultivaluedAttribute<RoleBasedAuthorizationStrategy, RoleTemplate>("roleTemplates", RoleTemplate.class)
                 .getter(target -> target.getRoleTemplates())
     ));
-=======
-    return Collections.singleton(
-            new Attribute<RoleBasedAuthorizationStrategy, GrantedRoles>("roles", GrantedRoles.class).getter(target -> {
-              List<RoleDefinition> globalRoles = getRoleDefinitions(target.getGrantedRolesEntries(RoleType.Global));
-              List<RoleDefinition> agentRoles = getRoleDefinitions(target.getGrantedRolesEntries(RoleType.Slave));
-              List<RoleDefinition> projectRoles = getRoleDefinitions(target.getGrantedRolesEntries(RoleType.Project));
-              return new GrantedRoles(globalRoles, projectRoles, agentRoles);
-            }));
->>>>>>> e141973c
   }
 
   @CheckForNull
@@ -140,7 +127,6 @@
     return compare(instance, new RoleBasedAuthorizationStrategy(Collections.emptyMap()), context);
   }
 
-<<<<<<< HEAD
   private List<PermissionTemplateDefinition> getPermissionTemplateDefinitions(Set<PermissionTemplate> permissionTemplates) {
     if (permissionTemplates == null) {
       return Collections.emptyList();
@@ -156,10 +142,7 @@
     };
   }
 
-  private List<RoleDefinition> getRoleDefinitions(@CheckForNull SortedMap<Role, Set<String>> roleMap) {
-=======
   private List<RoleDefinition> getRoleDefinitions(@CheckForNull SortedMap<Role, Set<PermissionEntry>> roleMap) {
->>>>>>> e141973c
     if (roleMap == null) {
       return Collections.emptyList();
     }
@@ -170,13 +153,6 @@
     return roleSetEntry -> {
       Role role = roleSetEntry.getKey();
       List<String> permissions = role.getPermissions().stream()
-<<<<<<< HEAD
-          .map(permission -> permission.group.getId() + "/" + permission.name).collect(Collectors.toList());
-      RoleDefinition rd = new RoleDefinition(role.getName(), role.getDescription(), role.getPattern().pattern(), permissions,
-          roleSetEntry.getValue());
-      rd.setGenerated(role.isGenerated());
-      return rd;
-=======
               .map(permission -> permission.group.title.toString(
                       Locale.US) + "/" + permission.name).collect(Collectors.toList());
       Set<RoleDefinition.RoleDefinitionEntry> roleDefinitionEntries = roleSetEntry.getValue().stream()
@@ -185,8 +161,8 @@
       final RoleDefinition roleDefinition = new RoleDefinition(role.getName(), role.getDescription(),
               role.getPattern().pattern(), permissions);
       roleDefinition.setEntries(roleDefinitionEntries);
+      roleDefinition.setGenerated(role.isGenerated());
       return roleDefinition;
->>>>>>> e141973c
     };
   }
 }