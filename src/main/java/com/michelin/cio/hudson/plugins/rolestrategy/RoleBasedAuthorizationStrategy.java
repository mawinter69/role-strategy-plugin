--- conflicted
+++ resolved
@@ -1647,31 +1647,10 @@
           permissionScope = PermissionScope.JENKINS;
           break;
         case PROJECT:
-<<<<<<< HEAD
           permissionScope = PermissionScope.ITEM_GROUP;
           break;
         case SLAVE:
           permissionScope = PermissionScope.COMPUTER;
-=======
-          filterGroups.remove(PermissionGroup.get(Hudson.class));
-          filterGroups.remove(PermissionGroup.get(Computer.class));
-
-          // RoleStrategy permissions
-          filterGroups.remove(PermissionGroup.get(RoleBasedAuthorizationStrategy.class));
-          break;
-        case SLAVE:
-          filterGroups.remove(PermissionGroup.get(Permission.class));
-          filterGroups.remove(PermissionGroup.get(Hudson.class));
-          filterGroups.remove(PermissionGroup.get(View.class));
-
-          // RoleStrategy permissions
-          filterGroups.remove(PermissionGroup.get(RoleBasedAuthorizationStrategy.class));
-
-          // Project, SCM and Run permissions
-          filterGroups.remove(PermissionGroup.get(Item.class));
-          filterGroups.remove(PermissionGroup.get(SCM.class));
-          filterGroups.remove(PermissionGroup.get(Run.class));
->>>>>>> d47226ab
           break;
         default:
           return groups;
