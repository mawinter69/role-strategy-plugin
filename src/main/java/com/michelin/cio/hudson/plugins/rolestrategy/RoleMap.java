--- conflicted
+++ resolved
@@ -99,7 +99,6 @@
    * @return True if the sid's granted permission
    */
   private boolean hasPermission(String sid, Permission p, RoleType roleType, AccessControlled controlledItem) {
-<<<<<<< HEAD
     if (DangerousPermissionHelper.isDangerous(p)) {
       /* if this is a dangerous permission, fall back to Administer unless we're in compat mode */
       p = Jenkins.ADMINISTER;
@@ -108,11 +107,6 @@
     for(Role role : getRolesHavingPermission(p)) {
         
         if(this.grantedRoles.get(role).contains(sid)) {
-=======
-    for (Role role : getRolesHavingPermission(p)) {     
-        
-        if (this.grantedRoles.get(role).contains(sid)) {            
->>>>>>> dd463b65
             // Handle roles macro
             if (Macro.isMacro(role)) {
                 Macro macro = RoleMacroExtension.getMacro(role.getName());
