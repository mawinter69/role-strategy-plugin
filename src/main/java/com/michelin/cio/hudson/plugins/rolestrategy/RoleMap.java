/*
 * The MIT License
 *
 * Copyright (c) 2010, Manufacture Française des Pneumatiques Michelin, Thomas Maurel
 *
 * Permission is hereby granted, free of charge, to any person obtaining a copy
 * of this software and associated documentation files (the "Software"), to deal
 * in the Software without restriction, including without limitation the rights
 * to use, copy, modify, merge, publish, distribute, sublicense, and/or sell
 * copies of the Software, and to permit persons to whom the Software is
 * furnished to do so, subject to the following conditions:
 *
 * The above copyright notice and this permission notice shall be included in
 * all copies or substantial portions of the Software.
 *
 * THE SOFTWARE IS PROVIDED "AS IS", WITHOUT WARRANTY OF ANY KIND, EXPRESS OR
 * IMPLIED, INCLUDING BUT NOT LIMITED TO THE WARRANTIES OF MERCHANTABILITY,
 * FITNESS FOR A PARTICULAR PURPOSE AND NONINFRINGEMENT. IN NO EVENT SHALL THE
 * AUTHORS OR COPYRIGHT HOLDERS BE LIABLE FOR ANY CLAIM, DAMAGES OR OTHER
 * LIABILITY, WHETHER IN AN ACTION OF CONTRACT, TORT OR OTHERWISE, ARISING FROM,
 * OUT OF OR IN CONNECTION WITH THE SOFTWARE OR THE USE OR OTHER DEALINGS IN
 * THE SOFTWARE.
 */

package com.michelin.cio.hudson.plugins.rolestrategy;

import com.google.common.cache.Cache;
import com.google.common.cache.CacheBuilder;
import com.synopsys.arc.jenkins.plugins.rolestrategy.Macro;
import com.synopsys.arc.jenkins.plugins.rolestrategy.RoleMacroExtension;
import com.synopsys.arc.jenkins.plugins.rolestrategy.RoleType;
import edu.umd.cs.findbugs.annotations.SuppressFBWarnings;
import hudson.model.Items;
import hudson.model.User;
import hudson.security.AccessControlled;
import hudson.security.Permission;
import hudson.security.SidACL;
<<<<<<< HEAD
import hudson.model.Job;

import java.util.ArrayList;
=======
import jenkins.model.Jenkins;
import org.acegisecurity.BadCredentialsException;
import org.acegisecurity.GrantedAuthority;
import org.acegisecurity.acls.sid.Sid;
import org.acegisecurity.userdetails.UserDetails;
import org.jenkinsci.plugins.rolestrategy.Settings;
import org.jenkinsci.plugins.rolestrategy.permissions.PermissionHelper;
import org.kohsuke.stapler.DataBoundConstructor;
import org.springframework.dao.DataAccessException;

import javax.annotation.CheckForNull;
import javax.annotation.Nonnull;
>>>>>>> 529512ec
import java.util.Collections;
import java.util.HashSet;
import java.util.Iterator;
import java.util.List;
import java.util.Map;
import java.util.Set;
import java.util.SortedMap;
import java.util.SortedSet;
import java.util.TreeMap;
import java.util.TreeSet;
import java.util.concurrent.TimeUnit;
import java.util.logging.Level;
import java.util.logging.Logger;
import java.util.regex.Matcher;
<<<<<<< HEAD
import java.util.regex.Pattern;
import javax.annotation.CheckForNull;
import javax.annotation.Nonnull;
import jenkins.model.Jenkins;
import org.acegisecurity.BadCredentialsException;
import org.acegisecurity.GrantedAuthority;
import org.acegisecurity.acls.sid.Sid;
import org.acegisecurity.userdetails.UserDetails;
import org.jenkinsci.plugins.rolestrategy.Settings;
import org.jenkinsci.plugins.rolestrategy.permissions.PermissionHelper;
import org.kohsuke.stapler.DataBoundConstructor;
import org.springframework.dao.DataAccessException;
=======
>>>>>>> 529512ec

/**
 * Class holding a map for each kind of {@link AccessControlled} object, associating
 * each {@link Role} with the concerned {@link User}s/groups.
 * @author Thomas Maurel
 */
public class RoleMap {

  /** Map associating each {@link Role} with the concerned {@link User}s/groups. */
  private final SortedMap <Role,Set<String>> grantedRoles;

  private static final Logger LOGGER = Logger.getLogger(RoleMap.class.getName());
  
  private final Cache<String, UserDetails> cache = CacheBuilder.newBuilder()
          .softValues()
          .maximumSize(Settings.USER_DETAILS_CACHE_MAX_SIZE)
          .expireAfterWrite(Settings.USER_DETAILS_CACHE_EXPIRATION_TIME_SEC, TimeUnit.SECONDS)
          .build();


  RoleMap() {
    this.grantedRoles = new TreeMap<Role, Set<String>>();
  }

    /**
     * Constructor.
     * @param grantedRoles Roles to be granted.
     */
    @DataBoundConstructor
    public RoleMap(@Nonnull SortedMap<Role,Set<String>> grantedRoles) {
        this.grantedRoles = grantedRoles;
    }

  /**
   * Check if the given sid has the provided {@link Permission}.
   * @return True if the sid's granted permission
   */
  private boolean hasPermission(String sid, Permission p, RoleType roleType, AccessControlled controlledItem) {
    if (PermissionHelper.isDangerous(p)) {
      /* if this is a dangerous permission, fall back to Administer unless we're in compat mode */
      p = Jenkins.ADMINISTER;
    }

    for(Role role : getRolesHavingPermission(p)) {
        
        if(this.grantedRoles.get(role).contains(sid)) {
            // Handle roles macro
            if (Macro.isMacro(role)) {
                Macro macro = RoleMacroExtension.getMacro(role.getName());
                if (macro != null) {
                    RoleMacroExtension macroExtension = RoleMacroExtension.getMacroExtension(macro.getName());
                    if (macroExtension.IsApplicable(roleType) && macroExtension.hasPermission(sid, p, roleType, controlledItem, macro)) {
                        return true;
                    }
                }
            } // Default handling
            else {
                return true;
            }
        } else if (Settings.TREAT_USER_AUTHORITIES_AS_ROLES) {
            try {
                UserDetails userDetails = cache.getIfPresent(sid);
                if (userDetails == null) {
                    userDetails = Jenkins.getActiveInstance().getSecurityRealm().loadUserByUsername(sid);
                    cache.put(sid, userDetails);
                }
                for (GrantedAuthority grantedAuthority : userDetails.getAuthorities()) {
                    if (grantedAuthority.getAuthority().equals(role.getName())) {
                        return true;
                    }
                }
            } catch (BadCredentialsException e) {
                LOGGER.log(Level.FINE, "Bad credentials", e);
            } catch (DataAccessException e) {
                LOGGER.log(Level.FINE, "failed to access the data", e);
            } catch (RuntimeException ex) {
                // There maybe issues in the logic, which lead to IllegalStateException in Acegi Security (JENKINS-35652)
                // So we want to ensure this method does not fail horribly in such case
                LOGGER.log(Level.WARNING, "Unhandled exception during user authorities processing", ex);
            }
        }

        // TODO: Handle users macro
    }
    return false;
  }

  /**
   * Check if the {@link RoleMap} contains the given {@link Role}.
   * 
   * @param role Role to be checked
   * @return {@code true} if the {@link RoleMap} contains the given role
   */
  public boolean hasRole(@Nonnull Role role) {
    return this.grantedRoles.containsKey(role);
  }

  /**
   * Get the ACL for the current {@link RoleMap}.
   * @return ACL for the current {@link RoleMap}
   */
  public SidACL getACL(RoleType roleType, AccessControlled controlledItem) {
    return new AclImpl(roleType, controlledItem);
  }

  /**
   * Add the given role to this {@link RoleMap}.
   * @param role The {@link Role} to add
   */
  public void addRole(Role role) {
    if (this.getRole(role.getName()) == null) {
      this.grantedRoles.put(role, new HashSet<String>());
    }
  }

  /**
   * Assign the sid to the given {@link Role}.
   * @param role The {@link Role} to assign the sid to
   * @param sid The sid to assign
   */
  public void assignRole(Role role, String sid) {
    if (this.hasRole(role)) {
      this.grantedRoles.get(role).add(sid);
    }
  }

  /**
   * unAssign the sid to the given {@link Role}.
   * @param role The {@link Role} to unassign the sid to
   * @param sid The sid to assign
   * @since 2.6.0
   */
  public void unAssignRole(Role role, String sid) {
    if (this.hasRole(role)) {
      if (this.grantedRoles.get(role).contains(sid)) {
        this.grantedRoles.get(role).remove(sid);
      }
    }
  }

  /**
   * Clear all the sids associated to the given {@link Role}.
   * @param role The {@link Role} for which you want to clear the sids
   */
  public void clearSidsForRole(Role role) {
    if (this.hasRole(role)) {
      this.grantedRoles.get(role).clear();
    }
  }
  
  /**
   * Clear all the roles associated to the given sid
   * @param sid The sid for thwich you want to clear the {@link Role}s
   */
  public void deleteSids(String sid){
     for (Map.Entry<Role, Set<String>> entry: grantedRoles.entrySet()) {
         Role role = entry.getKey();
         Set<String> sids = entry.getValue();
         if (sids.contains(sid)) {
             sids.remove(sid);
         }
     }
  }

  /**
   * Clear specific role associated to the given sid
   * @param sid The sid for thwich you want to clear the {@link Role}s
   * @param rolename The role for thwich you want to clear the {@link Role}s
   * @since 2.6.0
   */
  public void deleteRoleSid(String sid, String rolename){
     for (Map.Entry<Role, Set<String>> entry: grantedRoles.entrySet()) {
         Role role = entry.getKey();
         if (role.getName().equals(rolename)) {
            unAssignRole(role, sid);
            break;
         }
     }
  }

  /**
   * Clear all the sids for each {@link Role} of the {@link RoleMap}.
   */
  public void clearSids() {
    for (Map.Entry<Role, Set<String>> entry : this.grantedRoles.entrySet()) {
      Role role = entry.getKey();
      this.clearSidsForRole(role);
    }
  }

  /**
   * Get the {@link Role} object named after the given param.
   * @param name The name of the {@link Role}
   * @return The {@link Role} named after the given param.
   *         {@code null} if the role is missing.
   */
  @CheckForNull
  public Role getRole(String name) {
    for (Role role : this.getRoles()) {
      if (role.getName().equals(name)) {
        return role;
      }
    }
    return null;
  }
  
  /**
   * Removes a {@link Role}
   * @param role The {@link Role} which shall be removed
   */
  public void removeRole(Role role){
      this.grantedRoles.remove(role);
  }
  

  /**
   * Get an unmodifiable sorted map containing {@link Role}s and their assigned sids.
   * @return An unmodifiable sorted map containing the {@link Role}s and their associated sids
   */
  public SortedMap<Role, Set<String>> getGrantedRoles() {
    return Collections.unmodifiableSortedMap(this.grantedRoles);
  }

  /**
   * Get an unmodifiable set containing all the {@link Role}s of this {@link RoleMap}.
   * @return An unmodifiable set containing the {@link Role}s
   */
  public Set<Role> getRoles() {
    return Collections.unmodifiableSet(this.grantedRoles.keySet());
  }

  /**
   * Get all the sids referenced in this {@link RoleMap}, minus the {@code Anonymous} sid.
   * @return A sorted set containing all the sids, minus the {@code Anonymous} sid
   */
  public SortedSet<String> getSids() {
    return this.getSids(false);
  }

  /**
   * Get all the sids referenced in this {@link RoleMap}.
   * @param includeAnonymous True if you want the {@code Anonymous} sid to be included in the set
   * @return A sorted set containing all the sids
   */
  public SortedSet<String> getSids(Boolean includeAnonymous) {
    TreeSet<String> sids = new TreeSet<>();
    for (Map.Entry<Role, Set<String>> entry : this.grantedRoles.entrySet()) {
      sids.addAll(entry.getValue());
    }
    // Remove the anonymous sid if asked to
    if (!includeAnonymous) {
      sids.remove("anonymous");
    }
    return Collections.unmodifiableSortedSet(sids);
  }

  /**
   * Get all the sids assigned to the {@link Role} named after the {@code roleName} param.
   * @param roleName The name of the role
   * @return A sorted set containing all the sids.
   *         {@code null} if the role is missing.
   */
  @CheckForNull
  public Set<String> getSidsForRole(String roleName) {
    Role role = this.getRole(roleName);
    if (role != null) {
      return Collections.unmodifiableSet(this.grantedRoles.get(role));
    }
    return null;
  }

  /**
   * Create a sub-map of the current {@link RoleMap} containing only the
   * {@link Role}s matching the given pattern.
   * @param namePattern The pattern to match
   * @return A {@link RoleMap} containing only {@link Role}s matching the given name
   */

  public RoleMap newMatchingRoleMap(String namePattern) {
    SortedMap<Role, Set<String>> roleMap = new TreeMap<>();
    new RoleWalker() {
      public void perform(Role current) {
        Matcher m = current.getPattern().matcher(namePattern);
        if (m.matches()) {
          roleMap.put(current, grantedRoles.get(current));
        }
      }
    };
    return new RoleMap(roleMap);
  }

  /**
   * Get all the roles holding the given permission.
   * @param permission The permission you want to check
   * @return A Set of Roles holding the given permission
   */
  private Set<Role> getRolesHavingPermission(final Permission permission) {
    final Set<Role> roles = new HashSet<>();
    final Set<Permission> permissions = new HashSet<>();
    Permission p = permission;

    // Get the implying permissions
    for (; p!=null; p=p.impliedBy) {
      permissions.add(p);
    }
    // Walk through the roles, and only add the roles having the given permission,
    // or a permission implying the given permission
    new RoleWalker() {
      public void perform(Role current) {
        if (current.hasAnyPermission(permissions)) {
          roles.add(current);
        }
      }
    };

    return roles;
  }

  /**
<<<<<<< HEAD
   * Get all the roles whose pattern match the given pattern.
   * @param namePattern The string to match
   * @return A Set of Roles matching the given name
   */
  private Set<Role> getMatchingRoles(final String namePattern) {
    final Set<Role> roles = new HashSet<>();

    // Walk through the roles and only add the Roles whose pattern matches the given string
    new RoleWalker() {
      public void perform(Role current) {
        Matcher m = current.getPattern().matcher(namePattern);
        if (m.matches()) {
          roles.add(current);
        }
      }
    };

    return roles;
  }

    /**
     * Get all job names matching the given pattern, viewable to the requesting user
     * @param pattern Pattern to match against
     * @param maxJobs Max matching jobs to look for
     * @return List of matching job names
     */
  public static List<String> getMatchingJobNames(Pattern pattern, int maxJobs) {
      Iterator<Job> jobs = Items.allItems(Jenkins.getInstance(), Job.class).iterator();
      List<String> matchingJobNames = new ArrayList<>();

      while(jobs.hasNext() && matchingJobNames.size() < maxJobs) {
          Job job = jobs.next();
          String jobName = job.getFullName();

          Matcher m = pattern.matcher(jobName);
          if(m.matches()) {
              matchingJobNames.add(jobName);
          }
      }

      return matchingJobNames;
  }

  /**
=======
>>>>>>> 529512ec
   * The Acl class that will delegate the permission check to the {@link RoleMap} object.
   */
  private final class AclImpl extends SidACL {

    AccessControlled item;
    RoleType roleType;

    public AclImpl(RoleType roleType, AccessControlled item) {
        this.item = item;
        this.roleType = roleType;
    }
      
    /**
     * Checks if the sid has the given permission.
     * <p>Actually only delegate the check to the {@link RoleMap} instance.</p>
     * @param p The sid to check
     * @param permission The permission to check
     * @return True if the sid has the given permission
     */
    @SuppressFBWarnings(value = "NP_BOOLEAN_RETURN_NULL", justification = "As declared in Jenkins API")
    @Override
    @CheckForNull
    protected Boolean hasPermission(Sid p, Permission permission) {
      if (RoleMap.this.hasPermission(toString(p), permission, roleType, item)) {
        return true;
      }
      return null;
    }
  }

  /**
   * A class to walk through all the {@link RoleMap}'s roles and perform an
   * action on each one.
   */
  private abstract class RoleWalker {

    RoleWalker() {
      walk();
    }

    /**
     * Walk through the roles.
     */
    public void walk() {
      Set<Role> roles = RoleMap.this.getRoles();
      Iterator<Role> iter = roles.iterator();
      while (iter.hasNext()) {
        Role current = iter.next();
        perform(current);
      }
    }

    /**
     * The method to implement which will be called on each {@link Role}.
     */
    abstract public void perform(Role current);
  }
}<|MERGE_RESOLUTION|>--- conflicted
+++ resolved
@@ -35,12 +35,9 @@
 import hudson.security.AccessControlled;
 import hudson.security.Permission;
 import hudson.security.SidACL;
-<<<<<<< HEAD
 import hudson.model.Job;
-
-import java.util.ArrayList;
-=======
 import jenkins.model.Jenkins;
+
 import org.acegisecurity.BadCredentialsException;
 import org.acegisecurity.GrantedAuthority;
 import org.acegisecurity.acls.sid.Sid;
@@ -52,7 +49,7 @@
 
 import javax.annotation.CheckForNull;
 import javax.annotation.Nonnull;
->>>>>>> 529512ec
+import java.util.ArrayList;
 import java.util.Collections;
 import java.util.HashSet;
 import java.util.Iterator;
@@ -67,21 +64,6 @@
 import java.util.logging.Level;
 import java.util.logging.Logger;
 import java.util.regex.Matcher;
-<<<<<<< HEAD
-import java.util.regex.Pattern;
-import javax.annotation.CheckForNull;
-import javax.annotation.Nonnull;
-import jenkins.model.Jenkins;
-import org.acegisecurity.BadCredentialsException;
-import org.acegisecurity.GrantedAuthority;
-import org.acegisecurity.acls.sid.Sid;
-import org.acegisecurity.userdetails.UserDetails;
-import org.jenkinsci.plugins.rolestrategy.Settings;
-import org.jenkinsci.plugins.rolestrategy.permissions.PermissionHelper;
-import org.kohsuke.stapler.DataBoundConstructor;
-import org.springframework.dao.DataAccessException;
-=======
->>>>>>> 529512ec
 
 /**
  * Class holding a map for each kind of {@link AccessControlled} object, associating
@@ -401,33 +383,11 @@
   }
 
   /**
-<<<<<<< HEAD
-   * Get all the roles whose pattern match the given pattern.
-   * @param namePattern The string to match
-   * @return A Set of Roles matching the given name
-   */
-  private Set<Role> getMatchingRoles(final String namePattern) {
-    final Set<Role> roles = new HashSet<>();
-
-    // Walk through the roles and only add the Roles whose pattern matches the given string
-    new RoleWalker() {
-      public void perform(Role current) {
-        Matcher m = current.getPattern().matcher(namePattern);
-        if (m.matches()) {
-          roles.add(current);
-        }
-      }
-    };
-
-    return roles;
-  }
-
-    /**
-     * Get all job names matching the given pattern, viewable to the requesting user
-     * @param pattern Pattern to match against
-     * @param maxJobs Max matching jobs to look for
-     * @return List of matching job names
-     */
+   * Get all job names matching the given pattern, viewable to the requesting user
+   * @param pattern Pattern to match against
+   * @param maxJobs Max matching jobs to look for
+   * @return List of matching job names
+   */
   public static List<String> getMatchingJobNames(Pattern pattern, int maxJobs) {
       Iterator<Job> jobs = Items.allItems(Jenkins.getInstance(), Job.class).iterator();
       List<String> matchingJobNames = new ArrayList<>();
@@ -446,8 +406,6 @@
   }
 
   /**
-=======
->>>>>>> 529512ec
    * The Acl class that will delegate the permission check to the {@link RoleMap} object.
    */
   private final class AclImpl extends SidACL {
