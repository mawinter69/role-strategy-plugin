<!--
  - The MIT License
  -
  - Copyright (c) 2010-2011, Manufacture Française des Pneumatiques Michelin,
  - Thomas Maurel, Romain Seguy
  -
  - Permission is hereby granted, free of charge, to any person obtaining a copy
  - of this software and associated documentation files (the "Software"), to deal
  - in the Software without restriction, including without limitation the rights
  - to use, copy, modify, merge, publish, distribute, sublicense, and/or sell
  - copies of the Software, and to permit persons to whom the Software is
  - furnished to do so, subject to the following conditions:
  -
  - The above copyright notice and this permission notice shall be included in
  - all copies or substantial portions of the Software.
  -
  - THE SOFTWARE IS PROVIDED "AS IS", WITHOUT WARRANTY OF ANY KIND, EXPRESS OR
  - IMPLIED, INCLUDING BUT NOT LIMITED TO THE WARRANTIES OF MERCHANTABILITY,
  - FITNESS FOR A PARTICULAR PURPOSE AND NONINFRINGEMENT. IN NO EVENT SHALL THE
  - AUTHORS OR COPYRIGHT HOLDERS BE LIABLE FOR ANY CLAIM, DAMAGES OR OTHER
  - LIABILITY, WHETHER IN AN ACTION OF CONTRACT, TORT OR OTHERWISE, ARISING FROM,
  - OUT OF OR IN CONNECTION WITH THE SOFTWARE OR THE USE OR OTHER DEALINGS IN
  - THE SOFTWARE.
  -->
<?jelly escape-by-default='true'?>
<j:jelly xmlns:j="jelly:core" xmlns:st="jelly:stapler" xmlns:d="jelly:define"
          xmlns:l="/lib/layout" xmlns:t="/lib/hudson" xmlns:f="/lib/form" xmlns:local="local">

  <j:set var="itemPermissionGroups" value="${it.strategy.descriptor.getGroups(it.strategy.PROJECT)}"/>
  <j:set var="itemGrantedRoles" value="${it.strategy.getGrantedRoles(it.strategy.PROJECT)}"/>
  <j:set var="tableid" value="projectRoles"/>

  <div id="itemRoleInputFilter" data-table-id="${tableid}" data-initial-size="${itemGrantedRoles.size()}" class="row-filter">
    <f:entry title="${%Filter by Role}">
      <input id="itemRoleInput" class="row-input-filter jenkins-input setting-input" data-table-id="${tableid}"/>
    </f:entry>
  </div>  
  <table id="${tableid}" class="center-align global-matrix-authorization-strategy-table ${readOnlyMode ? 'read-only' : ''}" name="data">

    <local:thead permissionGroups="${itemPermissionGroups}" showPattern="true" strategy="${it.strategy.PROJECT}"/>
    <tbody>
      <j:forEach var="role" items="${itemGrantedRoles}">
        <tr name="[${role.key.name}]" class="permission-row highlight-row">
          <local:roleRow title="${role.key.name}" pattern="${role.key.pattern}" role="${role.key}" generated="${role.key.generated}" global="${false}" type="${it.strategy.PROJECT}"
                         project="${true}"/>
        </tr>
      </j:forEach>
<<<<<<< HEAD
      <tr id="newItemRoleTemplate" style="display:none" class="permission-row highlight-row">
        <local:roleRow title="{{ROLE}}" global="${false}" pattern="{{PATTERN}}" type="${it.strategy.PROJECT}"/>
      </tr>
=======
>>>>>>> 4d4f871d
    </tbody>
    <local:tfoot permissionGroups="${itemPermissionGroups}" strategy="${it.strategy.PROJECT}" roles="${itemGrantedRoles}" showPattern="true"/>
  </table>

  <template id="newItemRoleTemplate">
    <tr class="permission-row highlight-row">
      <local:roleRow title="{{ROLE}}" global="${false}" pattern="{{PATTERN}}" type="${it.strategy.PROJECT}" />
    </tr>
  </template>

  <l:isAdmin>
    <br />
    <f:entry title="${%Role to add}">
      <f:textbox id="${tableid}text" />
    </f:entry>
    <f:entry help="${rootURL}/plugin/role-strategy/help/help-pattern.html" title="${%Pattern}">
      <f:textbox id="${tableid}pattern" checkUrl="${descriptorPath}/checkPattern" checkDependsOn=""/>
    </f:entry>
    <f:entry>
      <local:addButton id="newItemRoleTemplate" tableid="${tableid}" highlighter="projectTableHighlighter"/>
    </f:entry>
  </l:isAdmin>
</j:jelly>
<|MERGE_RESOLUTION|>--- conflicted
+++ resolved
@@ -1,76 +1,70 @@
-<!--
-  - The MIT License
-  -
-  - Copyright (c) 2010-2011, Manufacture Française des Pneumatiques Michelin,
-  - Thomas Maurel, Romain Seguy
-  -
-  - Permission is hereby granted, free of charge, to any person obtaining a copy
-  - of this software and associated documentation files (the "Software"), to deal
-  - in the Software without restriction, including without limitation the rights
-  - to use, copy, modify, merge, publish, distribute, sublicense, and/or sell
-  - copies of the Software, and to permit persons to whom the Software is
-  - furnished to do so, subject to the following conditions:
-  -
-  - The above copyright notice and this permission notice shall be included in
-  - all copies or substantial portions of the Software.
-  -
-  - THE SOFTWARE IS PROVIDED "AS IS", WITHOUT WARRANTY OF ANY KIND, EXPRESS OR
-  - IMPLIED, INCLUDING BUT NOT LIMITED TO THE WARRANTIES OF MERCHANTABILITY,
-  - FITNESS FOR A PARTICULAR PURPOSE AND NONINFRINGEMENT. IN NO EVENT SHALL THE
-  - AUTHORS OR COPYRIGHT HOLDERS BE LIABLE FOR ANY CLAIM, DAMAGES OR OTHER
-  - LIABILITY, WHETHER IN AN ACTION OF CONTRACT, TORT OR OTHERWISE, ARISING FROM,
-  - OUT OF OR IN CONNECTION WITH THE SOFTWARE OR THE USE OR OTHER DEALINGS IN
-  - THE SOFTWARE.
-  -->
-<?jelly escape-by-default='true'?>
-<j:jelly xmlns:j="jelly:core" xmlns:st="jelly:stapler" xmlns:d="jelly:define"
-          xmlns:l="/lib/layout" xmlns:t="/lib/hudson" xmlns:f="/lib/form" xmlns:local="local">
-
-  <j:set var="itemPermissionGroups" value="${it.strategy.descriptor.getGroups(it.strategy.PROJECT)}"/>
-  <j:set var="itemGrantedRoles" value="${it.strategy.getGrantedRoles(it.strategy.PROJECT)}"/>
-  <j:set var="tableid" value="projectRoles"/>
-
-  <div id="itemRoleInputFilter" data-table-id="${tableid}" data-initial-size="${itemGrantedRoles.size()}" class="row-filter">
-    <f:entry title="${%Filter by Role}">
-      <input id="itemRoleInput" class="row-input-filter jenkins-input setting-input" data-table-id="${tableid}"/>
-    </f:entry>
-  </div>  
-  <table id="${tableid}" class="center-align global-matrix-authorization-strategy-table ${readOnlyMode ? 'read-only' : ''}" name="data">
-
-    <local:thead permissionGroups="${itemPermissionGroups}" showPattern="true" strategy="${it.strategy.PROJECT}"/>
-    <tbody>
-      <j:forEach var="role" items="${itemGrantedRoles}">
-        <tr name="[${role.key.name}]" class="permission-row highlight-row">
-          <local:roleRow title="${role.key.name}" pattern="${role.key.pattern}" role="${role.key}" generated="${role.key.generated}" global="${false}" type="${it.strategy.PROJECT}"
-                         project="${true}"/>
-        </tr>
-      </j:forEach>
-<<<<<<< HEAD
-      <tr id="newItemRoleTemplate" style="display:none" class="permission-row highlight-row">
-        <local:roleRow title="{{ROLE}}" global="${false}" pattern="{{PATTERN}}" type="${it.strategy.PROJECT}"/>
-      </tr>
-=======
->>>>>>> 4d4f871d
-    </tbody>
-    <local:tfoot permissionGroups="${itemPermissionGroups}" strategy="${it.strategy.PROJECT}" roles="${itemGrantedRoles}" showPattern="true"/>
-  </table>
-
-  <template id="newItemRoleTemplate">
-    <tr class="permission-row highlight-row">
-      <local:roleRow title="{{ROLE}}" global="${false}" pattern="{{PATTERN}}" type="${it.strategy.PROJECT}" />
-    </tr>
-  </template>
-
-  <l:isAdmin>
-    <br />
-    <f:entry title="${%Role to add}">
-      <f:textbox id="${tableid}text" />
-    </f:entry>
-    <f:entry help="${rootURL}/plugin/role-strategy/help/help-pattern.html" title="${%Pattern}">
-      <f:textbox id="${tableid}pattern" checkUrl="${descriptorPath}/checkPattern" checkDependsOn=""/>
-    </f:entry>
-    <f:entry>
-      <local:addButton id="newItemRoleTemplate" tableid="${tableid}" highlighter="projectTableHighlighter"/>
-    </f:entry>
-  </l:isAdmin>
-</j:jelly>
+<!--
+  - The MIT License
+  -
+  - Copyright (c) 2010-2011, Manufacture Française des Pneumatiques Michelin,
+  - Thomas Maurel, Romain Seguy
+  -
+  - Permission is hereby granted, free of charge, to any person obtaining a copy
+  - of this software and associated documentation files (the "Software"), to deal
+  - in the Software without restriction, including without limitation the rights
+  - to use, copy, modify, merge, publish, distribute, sublicense, and/or sell
+  - copies of the Software, and to permit persons to whom the Software is
+  - furnished to do so, subject to the following conditions:
+  -
+  - The above copyright notice and this permission notice shall be included in
+  - all copies or substantial portions of the Software.
+  -
+  - THE SOFTWARE IS PROVIDED "AS IS", WITHOUT WARRANTY OF ANY KIND, EXPRESS OR
+  - IMPLIED, INCLUDING BUT NOT LIMITED TO THE WARRANTIES OF MERCHANTABILITY,
+  - FITNESS FOR A PARTICULAR PURPOSE AND NONINFRINGEMENT. IN NO EVENT SHALL THE
+  - AUTHORS OR COPYRIGHT HOLDERS BE LIABLE FOR ANY CLAIM, DAMAGES OR OTHER
+  - LIABILITY, WHETHER IN AN ACTION OF CONTRACT, TORT OR OTHERWISE, ARISING FROM,
+  - OUT OF OR IN CONNECTION WITH THE SOFTWARE OR THE USE OR OTHER DEALINGS IN
+  - THE SOFTWARE.
+  -->
+<?jelly escape-by-default='true'?>
+<j:jelly xmlns:j="jelly:core" xmlns:st="jelly:stapler" xmlns:d="jelly:define"
+          xmlns:l="/lib/layout" xmlns:t="/lib/hudson" xmlns:f="/lib/form" xmlns:local="local">
+
+  <j:set var="itemPermissionGroups" value="${it.strategy.descriptor.getGroups(it.strategy.PROJECT)}"/>
+  <j:set var="itemGrantedRoles" value="${it.strategy.getGrantedRoles(it.strategy.PROJECT)}"/>
+  <j:set var="tableid" value="projectRoles"/>
+
+  <div id="itemRoleInputFilter" data-table-id="${tableid}" data-initial-size="${itemGrantedRoles.size()}" class="row-filter">
+    <f:entry title="${%Filter by Role}">
+      <input id="itemRoleInput" class="row-input-filter jenkins-input setting-input" data-table-id="${tableid}"/>
+    </f:entry>
+  </div>  
+  <table id="${tableid}" class="center-align global-matrix-authorization-strategy-table ${readOnlyMode ? 'read-only' : ''}" name="data">
+
+    <local:thead permissionGroups="${itemPermissionGroups}" showPattern="true" strategy="${it.strategy.PROJECT}"/>
+    <tbody>
+      <j:forEach var="role" items="${itemGrantedRoles}">
+        <tr name="[${role.key.name}]" class="permission-row highlight-row">
+          <local:roleRow title="${role.key.name}" pattern="${role.key.pattern}" role="${role.key}" generated="${role.key.generated}" global="${false}" type="${it.strategy.PROJECT}"
+                         project="${true}"/>
+        </tr>
+      </j:forEach>
+    </tbody>
+    <local:tfoot permissionGroups="${itemPermissionGroups}" strategy="${it.strategy.PROJECT}" roles="${itemGrantedRoles}" showPattern="true"/>
+  </table>
+
+  <template id="newItemRoleTemplate">
+    <tr class="permission-row highlight-row">
+      <local:roleRow title="{{ROLE}}" global="${false}" pattern="{{PATTERN}}" type="${it.strategy.PROJECT}" />
+    </tr>
+  </template>
+
+  <l:isAdmin>
+    <br />
+    <f:entry title="${%Role to add}">
+      <f:textbox id="${tableid}text" />
+    </f:entry>
+    <f:entry help="${rootURL}/plugin/role-strategy/help/help-pattern.html" title="${%Pattern}">
+      <f:textbox id="${tableid}pattern" checkUrl="${descriptorPath}/checkPattern" checkDependsOn=""/>
+    </f:entry>
+    <f:entry>
+      <local:addButton id="newItemRoleTemplate" tableid="${tableid}" highlighter="projectTableHighlighter"/>
+    </f:entry>
+  </l:isAdmin>
+</j:jelly>