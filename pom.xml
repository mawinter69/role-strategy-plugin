--- conflicted
+++ resolved
@@ -1,97 +1,75 @@
-<project xmlns="http://maven.apache.org/POM/4.0.0" xmlns:xsi="http://www.w3.org/2001/XMLSchema-instance" xsi:schemaLocation="http://maven.apache.org/POM/4.0.0 http://maven.apache.org/maven-v4_0_0.xsd">
-    <modelVersion>4.0.0</modelVersion>
-    
-    <parent>
-        <groupId>org.jenkins-ci.plugins</groupId>
-        <artifactId>plugin</artifactId>
-<<<<<<< HEAD
-        <version>1.473</version>
-=======
-        <version>1.424</version>
->>>>>>> 925c1ff4
-    </parent>
-    
-    <artifactId>role-strategy</artifactId>
-    <packaging>hpi</packaging>
-<<<<<<< HEAD
-    <version>2.1.0-SNAPSHOT</version>
-    <name>Role-based Authorization Strategy</name>
-    <url>http://wiki.jenkins-ci.org/display/JENKINS/Role+Strategy+Plugin</url>
-        
-=======
-    <version>1.2.0</version>
-    <name>Role-based Authorization Strategy</name>
-    <url>http://wiki.jenkins-ci.org/display/JENKINS/Role+Strategy+Plugin</url>
-    
-    <scm>
-        <connection>scm:git:ssh://github.com/jenkinsci/${project.artifactId}-plugin.git</connection>
-        <developerConnection>scm:git:ssh://git@github.com/jenkinsci/${project.artifactId}-plugin.git</developerConnection>
-        <url>https://github.com/jenkinsci/${project.artifactId}-plugin</url>
-    </scm>
-    
->>>>>>> 925c1ff4
-    <developers>
-        <developer>
-            <id>tmaurel</id>
-            <name>Thomas Maurel</name>
-            <timezone>+1</timezone>
-        </developer>
-        <developer>
-            <id>rseguy</id>
-            <name>Romain Seguy</name>
-            <timezone>+1</timezone>
-        </developer>
-        <developer>
-            <name>Oleg Nenashev</name>
-            <id>oleg_nenashev</id>
-            <organization>Synopsys, Inc.</organization>
-            <organizationUrl>http://www.synopsys.com</organizationUrl>          
-            <roles>
-                <role>Individual configuration of security for slaves</role>
-                <role>Implementation of RoleMacro Extension points</role>
-            </roles>
-            <timezone>+4</timezone>
-            <email>nenashev@synopsys.com; o.v.nenashev@gmail.com</email>
-        </developer>
-    </developers>
-    
-    <properties>
-        <project.build.sourceEncoding>UTF-8</project.build.sourceEncoding>
-        <project.license>mit</project.license>
-    </properties>
-
-    <repositories>
-        <repository>
-            <id>repo.jenkins-ci.org</id>
-            <url>http://repo.jenkins-ci.org/public/</url>
-        </repository>
-    </repositories>
-
-    <pluginRepositories>
-        <pluginRepository>
-            <id>repo.jenkins-ci.org</id>
-            <url>http://repo.jenkins-ci.org/public/</url>
-        </pluginRepository>
-    </pluginRepositories>
-<<<<<<< HEAD
-    
-    <licenses>
-        <license>
-            <name>MIT License</name>
-            <url>http://www.opensource.org/licenses/mit-license.php</url>
-            <distribution>repo</distribution>
-        </license>
-    </licenses>
-    <dependencies>
-        <dependency>
-            <groupId>org.jvnet.localizer</groupId>
-            <artifactId>localizer</artifactId>
-            <version>1.14</version>
-            <type>jar</type>
-        </dependency>
-    </dependencies>
-=======
->>>>>>> 925c1ff4
-</project>  
-  
-
+<project xmlns="http://maven.apache.org/POM/4.0.0" xmlns:xsi="http://www.w3.org/2001/XMLSchema-instance" xsi:schemaLocation="http://maven.apache.org/POM/4.0.0 http://maven.apache.org/maven-v4_0_0.xsd">
+    <modelVersion>4.0.0</modelVersion>
+    
+    <parent>
+        <groupId>org.jenkins-ci.plugins</groupId>
+        <artifactId>plugin</artifactId>
+        <version>1.473</version>
+    </parent>
+    
+    <artifactId>role-strategy</artifactId>
+    <packaging>hpi</packaging>
+    <version>2.1.0-SNAPSHOT</version>
+    <name>Role-based Authorization Strategy</name>
+    <url>http://wiki.jenkins-ci.org/display/JENKINS/Role+Strategy+Plugin</url>
+        
+    <scm>
+        <connection>scm:git:ssh://github.com/jenkinsci/${project.artifactId}-plugin.git</connection>
+        <developerConnection>scm:git:ssh://git@github.com/jenkinsci/${project.artifactId}-plugin.git</developerConnection>
+        <url>https://github.com/jenkinsci/${project.artifactId}-plugin</url>
+    </scm>
+    
+    <developers>
+        <developer>
+            <id>tmaurel</id>
+            <name>Thomas Maurel</name>
+            <timezone>+1</timezone>
+        </developer>
+        <developer>
+            <id>rseguy</id>
+            <name>Romain Seguy</name>
+            <timezone>+1</timezone>
+        </developer>
+        <developer>
+            <name>Oleg Nenashev</name>
+            <id>oleg_nenashev</id>
+            <organization>Synopsys, Inc.</organization>
+            <organizationUrl>http://www.synopsys.com</organizationUrl>          
+            <roles>
+                <role>Individual configuration of security for slaves</role>
+                <role>Implementation of RoleMacro Extension points</role>
+            </roles>
+            <timezone>+4</timezone>
+            <email>nenashev@synopsys.com; o.v.nenashev@gmail.com</email>
+        </developer>
+    </developers>
+    
+    <properties>
+        <project.build.sourceEncoding>UTF-8</project.build.sourceEncoding>
+        <project.license>mit</project.license>
+    </properties>
+
+    <repositories>
+        <repository>
+            <id>repo.jenkins-ci.org</id>
+            <url>http://repo.jenkins-ci.org/public/</url>
+        </repository>
+    </repositories>
+
+    <pluginRepositories>
+        <pluginRepository>
+            <id>repo.jenkins-ci.org</id>
+            <url>http://repo.jenkins-ci.org/public/</url>
+        </pluginRepository>
+    </pluginRepositories>
+    
+    <licenses>
+        <license>
+            <name>MIT License</name>
+            <url>http://www.opensource.org/licenses/mit-license.php</url>
+            <distribution>repo</distribution>
+        </license>
+    </licenses>
+</project>  
+  
+