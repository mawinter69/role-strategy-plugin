--- conflicted
+++ resolved
@@ -50,13 +50,8 @@
 
   <properties>
     <changelist>999999-SNAPSHOT</changelist>
-<<<<<<< HEAD
     <jenkins.version>2.426.3</jenkins.version>
-    <checkstyle.version>10.12.3</checkstyle.version>
-=======
-    <jenkins.version>2.426.1</jenkins.version>
     <checkstyle.version>10.12.4</checkstyle.version>
->>>>>>> 2bae4c85
     <hpi.compatibleSinceVersion>640</hpi.compatibleSinceVersion>
   </properties>
 
